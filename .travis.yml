language: python
matrix:
  include:
    - python: 2.7
    - python: 3.3
    - python: 3.4


# setup anaconda to install scipy and numpy easily and quickly
before_install:
    - wget http://repo.continuum.io/miniconda/Miniconda-latest-Linux-x86_64.sh -O miniconda.sh
    - chmod +x miniconda.sh
    - ./miniconda.sh -b
    - export PATH=/home/travis/miniconda/bin:$PATH
    - conda update --yes conda
    # are not specific to using mini
    - sudo rm -rf /dev/shm
    - sudo ln -s /run/shm /dev/shm
    # This help testing code with pylab
    - "export DISPLAY=:99.0"
    - "sh -e /etc/init.d/xvfb start"
    # some useful libraries to compile numpy/scipy
<<<<<<< HEAD
    # - "sudo apt-get install -q libatlas3gf-base libatlas-dev liblapack-dev gfortran"
=======
    - "sudo apt-get install -q libatlas3gf-base libatlas-dev liblapack-dev gfortran"
>>>>>>> 8d3748f8

# command to install dependencies, e.g. pip install -r requirements.txt --use-mirrors
install:
  - conda install --yes python=$TRAVIS_PYTHON_VERSION atlas numpy scipy matplotlib nose dateutil pandas coverage
  # coverage packages are elsewhere
  #- conda install --yes -c python-coveralls nose-cov
  - pip install nose easydev bioservices
  - pip install coveralls
# # command to run tests, e.g. python setup.py test
script:
  - python setup.py nosetests --with-coverage --cover-package biokit

after_success:
  coveralls<|MERGE_RESOLUTION|>--- conflicted
+++ resolved
@@ -20,11 +20,7 @@
     - "export DISPLAY=:99.0"
     - "sh -e /etc/init.d/xvfb start"
     # some useful libraries to compile numpy/scipy
-<<<<<<< HEAD
     # - "sudo apt-get install -q libatlas3gf-base libatlas-dev liblapack-dev gfortran"
-=======
-    - "sudo apt-get install -q libatlas3gf-base libatlas-dev liblapack-dev gfortran"
->>>>>>> 8d3748f8
 
 # command to install dependencies, e.g. pip install -r requirements.txt --use-mirrors
 install:
