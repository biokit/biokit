--- conflicted
+++ resolved
@@ -25,19 +25,14 @@
 
 # command to install dependencies, e.g. pip install -r requirements.txt --use-mirrors
 install: 
-<<<<<<< HEAD
   - conda install --yes python=$TRAVIS_PYHTON_VERSION atlas numpy scipy matplotlib nose dateutil pandas coverage
   # coverage packages are elsewhere
   #- conda install --yes -c python-coveralls nose-cov
   - pip install nose easydev bioservices
-=======
-  - pip install nose matplotlib easydev pandas bioservices scipy
-  - pip install nose coverage
->>>>>>> 2185c2e0
   - pip install coveralls
 # # command to run tests, e.g. python setup.py test
 script:  
-  - python setup.py nosetests --with-coverage --cover-package biokit
+  - python setup.py nosetests --with-coverage --cover-package biokit 
 
 after_success:
   coveralls