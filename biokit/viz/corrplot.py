""".. rubric:: Corrplot utilities

:author: Thomas Cokelaer
:references: http://cran.r-project.org/web/packages/corrplot/vignettes/corrplot-intro.html

"""
import string
from colormap import cmap_builder
import numpy as np
import matplotlib.pyplot as plt
import matplotlib.cm as cm
from matplotlib.patches import Ellipse, Circle, Rectangle, Wedge
from matplotlib.collections import PatchCollection
import pandas as pd
import scipy.cluster.hierarchy as hierarchy

from biokit.viz.linkage import Linkage


__all__ = ['Corrplot']


class Corrplot(Linkage):
    """An implementation of correlation plotting tools (corrplot)

    Here is a simple example with a correlation matrix as an input (stored in
    a pandas dataframe):

    .. plot::
        :width: 50%
        :include-source:

        # create a correlation-like data set stored in a Pandas' dataframe.
        import string
        # letters = string.uppercase[0:10] # python2
        letters = string.ascii_uppercase[0:10]
        import pandas as pd
        df = pd.DataFrame(dict(( (k, np.random.random(10)+ord(k)-65) for k in letters)))

        # and use corrplot
        from biokit.viz import corrplot
        c = corrplot.Corrplot(df)
        c.plot()

    .. seealso::    All functionalities are covered in this
        `notebook <http://nbviewer.ipython.org/github/biokit/biokit/blob/master/notebooks/viz/corrplot.ipynb>`_

    """
    def __init__(self, data, na=0):
        """.. rubric:: Constructor

        Plots the content of square matrix that contains correlation values.

        :param data: input can be a dataframe (Pandas), or list of lists (python) or
            a numpy matrix. Note, however, that values must be between -1 and 1. If not,
            or if the matrix (or list of lists) is not squared, then correlation is
            computed. The data or computed correlation is stored in :attr:`df` attribute.
        :param bool compute_correlation: if the matrix is non-squared or values are not
            bounded in -1,+1, correlation is computed. If you do not want that behaviour,
            set this parameter to False. (True by default).
        :param na: replace NA values with this value (default 0)

        The :attr:`params` contains some tunable parameters for the colorbar in the
        :meth:`plot` method.

        ::

            # can be a list of lists, the correlation matrix is then a 2x2 matrix
            c = corrplot.Corrplot([[1,1], [2,4], [3,3], [4,4]])

        """
        super(Corrplot, self).__init__()
        #: The input data is stored in a dataframe and must therefore be
        #: compatible (list of lists, dictionary, matrices...)
        self.df = pd.DataFrame(data, copy=True)

        compute_correlation = False

        w, h = self.df.shape
        if self.df.max().max() > 1 or self.df.min().min()<-1:
            compute_correlation = True
        if w !=h:
            compute_correlation = True
        if list(self.df.index) != list(self.df.columns):
            compute_correlation = True

        if compute_correlation:
            print("Computing correlation")
            cor = self.df.fillna(na).corr()
            self.df = cor

        # replace NA with zero
        self.df.fillna(na, inplace=True)

        #: tunable parameters for the :meth:`plot` method.
        self.params = {
                'colorbar.N': 100,
                'colorbar.shrink': .8,
                'colorbar.orientation':'vertical'}

    def _set_default_cmap(self):
        self.cm = cmap_builder('#AA0000','white','darkblue')

    def order(self, method='complete', metric='euclidean',inplace=False):
        """Rearrange the order of rows and columns after clustering

        :param method: any scipy method (e.g., single, average, centroid,
            median, ward). See scipy.cluster.hierarchy.linkage
        :param metric: any scipy distance (euclidean, hamming, jaccard)
            See scipy.spatial.distance or scipy.cluster.hieararchy
        :param bool inplace: if set to True, the dataframe is replaced

        You probably do not need to use that method. Use :meth:`plot` and
        the two parameters order_metric and order_method instead.
        """
        Y = self.linkage(self.df, method=method, metric=metric)
        ind1 = hierarchy.fcluster(Y, 0.7*max(Y[:,2]), 'distance')
        Z = hierarchy.dendrogram(Y, no_plot=True)
        idx1 = Z['leaves']
        cor2 = self.df.iloc[idx1,idx1]
        if inplace is True:
            self.df = cor2
        else:
            return cor2
        self.Y = Y
        self.Z = Z
        self.idx1 = idx1
        self.ind1 = ind1

        #treee$order == Z.leaves and c.idx1
        # hc = c.ind1

        #clustab <- table(hc)[unique(hc[tree$order])]
        #cu <- c(0, cumsum(clustab))
        #mat <- cbind(cu[-(k + 1)] + 0.5, n - cu[-(k + 1)] + 0.5,
        #cu[-1] + 0.5, n - cu[-1] + 0.5)
        #rect(mat[,1], mat[,2], mat[,3], mat[,4], border = col, lwd = lwd)

    def plot(self, fig=None, grid=True,
            rotation=30, lower=None, upper=None,
            shrink=0.9, facecolor='white', colorbar=True, label_color='black',
            fontsize='small', edgecolor='black', method='ellipse',
            order_method='complete', order_metric='euclidean', cmap=None,
            ax=None, binarise_color=False):
        """plot the correlation matrix from the content of :attr:`df`
        (dataframe)

        By default, the correlation is shown on the upper and lower triangle and is
        symmetric wrt to the diagonal. The symbols are ellipses. The symbols can
        be changed to e.g. rectangle. The symbols are shown on upper and lower sides but
        you could choose a symbol for the upper side and another for the lower side using
        the **lower** and **upper** parameters.

        :param fig: Create a new figure by default. If an instance of an existing
            figure is provided, the corrplot is overlayed on the figure provided.
            Can also be the number of the figure.
        :param grid: add grid (Defaults to grey color). You can set it to False or a color.
        :param rotation: rotate labels on y-axis
        :param lower: if set to a valid method, plots the data on the lower
            left triangle
        :param upper: if set to a valid method, plots the data on the upper
            left triangle
        :param float shrink: maximum space used (in percent) by a symbol.
            If negative values are provided, the absolute value is taken.
            If greater than 1, the symbols wiill overlap.
        :param facecolor: color of the background (defaults to white).
        :param colorbar: add the colorbar (defaults to True).
        :param str label_color: (defaults to black).
        :param fontsize: size of the fonts defaults to 'small'.
        :param method: shape to be used in 'ellipse', 'square', 'rectangle',
            'color', 'text', 'circle',  'number', 'pie'.

        :param order_method: see :meth:`order`.
        :param order_metric: see : meth:`order`.
        :param cmap: a valid cmap from matplotlib or colormap package (e.g.,
            'jet', or 'copper'). Default is red/white/blue colors.
        :param ax: a matplotlib axes.

        The colorbar can be tuned with the parameters stored in :attr:`params`.

        Here is an example. See notebook for other examples::

            c = corrplot.Corrplot(dataframe)
            c.plot(cmap=('Orange', 'white', 'green'))
            c.plot(method='circle')
            c.plot(colorbar=False, shrink=.8, upper='circle'  )

        """
        # default
        if cmap != None:
            try:
                if isinstance(cmap, str):
                    self.cm = cmap_builder(cmap)
                else:
                    self.cm = cmap_builder(*cmap)
            except:
                print("incorrect cmap. Use default one")
                self._set_default_cmap()
        else:
            self._set_default_cmap()

        self.shrink = abs(shrink)
        self.fontsize = fontsize
        self.edgecolor = edgecolor

        df = self.order(method=order_method, metric=order_metric)

        # figure can be a number or an instance; otherwise creates it
        if isinstance(fig, int):
            fig = plt.figure(num=fig, facecolor=facecolor)
        elif fig is not None:
            fig = plt.figure(num=fig.number, facecolor=facecolor)
        else:
            fig = plt.figure(num=None, facecolor=facecolor)

        # do we have an axes to plot the data in ?
        if ax is None:
            ax = plt.subplot(1, 1, 1, aspect='equal', facecolor=facecolor)
        else:
            # if so, clear the axes. Colorbar cannot be removed easily.
            plt.sca(ax)
            ax.clear()

        # subplot resets the bg color, let us set it again
        fig.set_facecolor(facecolor)

        width, height = df.shape
        labels = (df.columns)

        # add all patches to the figure
        # TODO check value of lower and upper

        if upper is None and lower is None:
            mode = 'method'
            diagonal = True
        elif upper and lower:
            mode = 'both'
            diagonal = False
        elif lower is not None:
            mode = 'lower'
            diagonal = True
        elif upper is not None:
            mode = 'upper'
            diagonal = True

        self.binarise_color = binarise_color
        if mode == 'upper':
            self._add_patches(df, upper, 'upper',  ax, diagonal=True)
        elif mode == 'lower':
            self._add_patches(df, lower, 'lower',  ax, diagonal=True)
        elif mode == 'method':
            self._add_patches(df, method, 'both',  ax, diagonal=True)
        elif mode == 'both':
            self._add_patches(df, upper, 'upper',  ax, diagonal=False)
            self._add_patches(df, lower, 'lower',  ax, diagonal=False)


        # set xticks/xlabels on top
        ax.xaxis.tick_top()
        xtickslocs = np.arange(len(labels))
        ax.set_xticks(xtickslocs)
        ax.set_xticklabels(labels, rotation=rotation, color=label_color,
                fontsize=fontsize, ha='left')

        ytickslocs = np.arange(len(labels))
        ax.set_yticks(ytickslocs)
        ax.set_yticklabels(labels, fontsize=fontsize, color=label_color)
        plt.tight_layout()

        # shift the limits to englobe the patches correctly
        # This should be here afer set_xticks
        ax.set_xlim(-0.5, width-.5)
        ax.set_ylim(-0.5, height-.5)
        ax.invert_yaxis()

        if grid is not False:
            if grid is True:
                grid = 'grey'
            for i in range(0, width):
                ratio1 = float(i)/width
                ratio2 = float(i+2)/width
                # TODO 1- set axis off
                # 2 - set xlabels along the diagonal
                # set colorbar either on left or bottom
                if mode == 'lower':
                    plt.axvline(i+.5, ymin=1-ratio1, ymax=0., color=grid)
                    plt.axhline(i+.5, xmin=0, xmax=ratio2, color=grid)
                if mode == 'upper':
                    plt.axvline(i+.5, ymin=1 - ratio2, ymax=1, color=grid)
                    plt.axhline(i+.5, xmin=ratio1, xmax=1, color=grid)
                if mode in ['method', 'both']:
                    plt.axvline(i+.5, color=grid)
                    plt.axhline(i+.5, color=grid)

            # can probably be simplified
            if mode == 'lower':
                plt.axvline(-.5, ymin=0, ymax=1, color='grey')
                plt.axvline(width-.5, ymin=0, ymax=1./width, color='grey', lw=2)
                plt.axhline(width-.5, xmin=0, xmax=1, color='grey',lw=2)
                plt.axhline(-.5, xmin=0, xmax=1./width, color='grey',lw=2)
                plt.xticks([])
                for i in range(0, width):
                    plt.text(i, i-.6 ,labels[i],fontsize=fontsize,
                            color=label_color,
                            rotation=rotation, verticalalignment='bottom')
                    plt.text(-.6, i ,labels[i],fontsize=fontsize,
                            color=label_color,
                            rotation=0, horizontalalignment='right')
                plt.axis('off')
            # can probably be simplified
            elif mode == 'upper':
                plt.axvline(width-.5, ymin=0, ymax=1, color='grey', lw=2)
                plt.axvline(-.5, ymin=1-1./width, ymax=1, color='grey', lw=2)
                plt.axhline(-.5, xmin=0, xmax=1, color='grey',lw=2)
                plt.axhline(width-.5, xmin=1-1./width, xmax=1, color='grey',lw=2)
                plt.yticks([])
                for i in range(0, width):
                    plt.text(-.6+i, i ,labels[i],fontsize=fontsize,
                            color=label_color, horizontalalignment='right',
                            rotation=0)
                    plt.text(i, -.5 ,labels[i],fontsize=fontsize,
                            color=label_color, rotation=rotation, verticalalignment='bottom')
                plt.axis('off')

        # set all ticks length to zero
        ax = plt.gca()
        ax.tick_params(axis='both',which='both', length=0)

        if colorbar:
            N = self.params['colorbar.N'] + 1
            assert N >=2
            # make sure the colorbar limits remains between the min (0) and the
            # max (1) (remember colormap are normalised) so that if data is
            # between -0.5 and let us say +1, the colors do not start at -0.5
            # but -1 indeed. 
            self.collection.set_clim(0,1)
            cb = plt.gcf().colorbar(self.collection,
                    orientation=self.params['colorbar.orientation'],
                    shrink=self.params['colorbar.shrink'],
                    boundaries= np.linspace(0,1,N), 
                    ticks=[0,.25, 0.5, 0.75,1])
            cb.ax.set_yticklabels([-1,-.5,0,.5,1])
            return cb

    def _add_patches(self, df, method, fill, ax, diagonal=True):
        width, height = df.shape
        labels = (df.columns)

        patches = []
        colors = []
        for x in range(width):
            for y in range(height):
                if fill == 'lower' and x > y:
                    continue
                elif fill == 'upper' and x < y:
                    continue
                if diagonal is False and x==y:
                    continue

                datum = (df.iloc[x, y] +1.)/2.
                d = df.iloc[x, y]
                d_abs = np.abs(d)
                #c = self.pvalues[x, y]
                rotate = -45 if d > 0 else +45
                #cmap = self.poscm if d >= 0 else self.negcm
                if method in ['ellipse', 'square', 'rectangle', 'color']:
                    if method == 'ellipse':
                        func = Ellipse
                        patch = func((x, y), width=1 * self.shrink,
                                  height=(self.shrink - d_abs*self.shrink), angle=rotate)
                    else:
                        func = Rectangle
                        w = h = d_abs * self.shrink
                        #FIXME shring must be <=1
                        offset = (1-w)/2.
                        if method == 'color':
                            w = 1
                            h = 1
                            offset = 0
                        patch = func((x + offset-.5, y + offset-.5), width=w,
                                  height=h, angle=0)
                    if self.edgecolor:
                        patch.set_edgecolor(self.edgecolor)
                    #patch.set_facecolor(cmap(d_abs))
                    colors.append(datum)
                    if d_abs > 0.05:
                        patch.set_linestyle('dotted')
                    #ax.add_artist(patch)
                    patches.append(patch)
                    #FIXME edgecolor is always printed
                elif method=='circle':
                    patch = Circle((x, y), radius=d_abs*self.shrink/2.)
                    if self.edgecolor:
                        patch.set_edgecolor(self.edgecolor)
                    #patch.set_facecolor(cmap(d_abs))
                    colors.append(datum)
                    if d_abs > 0.05:
                        patch.set_linestyle('dotted')
                    #ax.add_artist(patch)
                    patches.append(patch)
                elif method in ['number', 'text']:
<<<<<<< HEAD
                    if d<0:
                        edgecolor = self.cm(-1.0)
                    elif d>=0:
                        edgecolor = self.cm(1.0)
                    d_str = "{:.2f}".format(d).replace("0.", ".").replace(".00", "")
                    ax.text(x,y, d_str, color=edgecolor,
=======
                    from easydev import precision
                    if d<0:
                        edgecolor = 'red'
                    elif d>=0:
                        edgecolor = 'blue'
                    ax.text(x,y, precision(d, 2), color=edgecolor,
>>>>>>> 29948cac
                            fontsize=self.fontsize, horizontalalignment='center',
                            weight='bold', alpha=max(0.5, d_abs))
                            # withdash=False)
                elif method == 'pie':
                    S = 360 * d_abs
                    patch = [
                        Wedge((x,y), 1*self.shrink/2., -90, S-90),
                        Wedge((x,y), 1*self.shrink/2., S-90, 360-90),
                        ]
                    #patch[0].set_facecolor(cmap(d_abs))
                    #patch[1].set_facecolor('white')
                    colors.append(datum)
                    colors.append(0.5)
                    if self.edgecolor:
                        patch[0].set_edgecolor(self.edgecolor)
                        patch[1].set_edgecolor(self.edgecolor)

                    #ax.add_artist(patch[0])
                    #ax.add_artist(patch[1])
                    patches.append(patch[0])
                    patches.append(patch[1])
                else:
                    raise ValueError('Method for the symbols is not known. Use e.g, square, circle')

        if self.binarise_color:
            colors = [1 if color >0.5 else -1 for color in colors]

        if len(patches):
            col1 = PatchCollection(patches, array=np.array(colors), cmap=self.cm)
            ax.add_collection(col1)

            self.collection = col1
            # Somehow a release of matplotlib prevent the edge color
            # from working but the set_edgecolor on the collection itself does
            # work... 
            if self.edgecolor:
                self.collection.set_edgecolor(self.edgecolor)
<|MERGE_RESOLUTION|>--- conflicted
+++ resolved
@@ -399,21 +399,12 @@
                     #ax.add_artist(patch)
                     patches.append(patch)
                 elif method in ['number', 'text']:
-<<<<<<< HEAD
-                    if d<0:
-                        edgecolor = self.cm(-1.0)
-                    elif d>=0:
-                        edgecolor = self.cm(1.0)
-                    d_str = "{:.2f}".format(d).replace("0.", ".").replace(".00", "")
-                    ax.text(x,y, d_str, color=edgecolor,
-=======
                     from easydev import precision
                     if d<0:
                         edgecolor = 'red'
                     elif d>=0:
                         edgecolor = 'blue'
                     ax.text(x,y, precision(d, 2), color=edgecolor,
->>>>>>> 29948cac
                             fontsize=self.fontsize, horizontalalignment='center',
                             weight='bold', alpha=max(0.5, d_abs))
                             # withdash=False)
