import tempfile
import urllib
import os.path
from easydev import TempFile

from biokit.rtools import bool2R, RSession
from distutils.version import StrictVersion
from easydev import Logging, TempFile


__all__ = ["get_R_version", "biocLite", "RPackage", 
    'install_package', 'RPackageManager']


def install_package(query, dependencies=False, verbose=True,
    repos="http://cran.univ-lyon1.fr/"):
    """Install a R package

    :param str query: It can be a valid URL to a R package (tar ball), a CRAN
        package, a path to a R package (tar ball), or simply the directory
        containing a R package source.
    :param bool dependencies:
    :param repos: if provided, install_packages automatically select the
        provided repositories otherwise a popup window will ask you to select a repo

    ::

        >>> rtools.install_package("path_to_a_valid_Rpackage.tar.gz")
        >>> rtools.install_package("http://URL_to_a_valid_Rpackage.tar.gz")
        >>> rtools.install_package("hash") # a CRAN package
        >>> rtools.install_package("path to a valid R package directory")

    .. seealso:: :class:`biokit.rtools.RPackageManager`
    """
    session = RSession(verbose=verbose)

    # Is it a local file?
    if os.path.exists(query):
        repos = 'NULL'
    else:
        repos = '"{0}"'.format(repos) # we want the " to be part of the string later on
    
    try:
        # PART for fetching a file on the web, download and install locally
<<<<<<< HEAD
        if verbose:
            print("Trying from the web ?")
        data = urllib2.urlopen(query)
=======
        print("Trying from the web ?")
        data = urllib.request(query)
>>>>>>> d3d8bb4e
        fh = TempFile(suffix=".tar.gz")
        with open(fh.name, 'w') as fh:
            for x in data.readlines():
                fh.write(x)
        code = """install.packages("%s", dependencies=%s """ % \
            (fh.name, bool2R(dependencies))
        code += """ , repos=NULL) """
        session.run(code)

    except Exception as err:
        if verbose:
            print(err.message)
            print("trying local or from repos")
            print("RTOOLS warning: URL provided does not seem to exist %s. Trying from CRAN" % query)
        code = """install.packages("%s", dependencies=%s """ % \
            (query, bool2R(dependencies))

        code += """ , repos=%s) """ % repos
        session.run(code)
        return

def get_R_version():
    """Return R version"""
    r = RSession()
    r.run("version")
    return r.version


def biocLite(package=None, suppressUpdates=True, verbose=True):
    """Install a bioconductor package

    This function does not work like the R function. Only a few options are
    implemented so far. However, you can use rcode function directly if needed.

    :param str package: name of the bioconductor package to install. If None, no
        package is installed but installed packages are updated. If not provided, 
        biocLite itself may be updated if needed.
    :param bool suppressUpdates: updates the dependencies if needed (default is
        False)

    :return: True if update is required or the required package is installed and
        could be imported. False otherwise.

    ::

        >>> from biokit.viz.rtools import biocLite
        >>> biocLite("CellNOptR")

    """
    code = """source("http://bioconductor.org/biocLite.R")\n"""

    # without a package, biocLite performs an update of the installed packages
    if package is None:
        code += """biocLite(suppressUpdates=%s) """ % (
            bool2R(suppressUpdates))
    else:
        # if not found, no error is returned...
        code += """biocLite("%s", suppressUpdates=%s) """ % (
            package,
            bool2R(suppressUpdates))
    r = RSession(verbose=verbose)
    r.run(code)
    

class RPackage(object):
    """

    ::

        >>> from biokit.rtools import package
        >>> p = package.RPackage('CellNOptR')
        >>> p.isinstalled
        True
        >>> p.version
        '1.11.3'

    .. todo:: do we need the version_required attribute/parameter anywhere ?

    .. note:: R version includes dashes, which are not recognised
       by distutils so they should be replaced. 
    """
    def __init__(self, name, version_required=None, install=False, verbose=False):
        self.name = name
        self.version_required = version_required  # the required version
        if self.version_required and isinstance(self.version_required, str) is False:
            raise TypeError("version_required argument must be a string e.g., 2.0, 2.0.1")
        if version_required and "." not in self.version_required:
            # trying to infer correct version
            self.version_required += '.0'

        self.session = RSession()

        code = """rvar_version = as.character(packageVersion("%s"))"""
        self.session.run(code  % (self.name))
        try:
            self._version = self.session.rvar_version
        except:
            self._version = None

        if self.version is None and install is True:
            self.install(name)
        if self.version and self.version_required:
            if self._get_val_version(self.version) >= self._get_val_version(self.version_required):
                pass
            else:
                print("Found %s (version %s) but version %s required." % (
                    self.name, self.version, self.version_required))

    def _get_val_version(self, version):
        return StrictVersion(version.replace("-", "a"))

    def install(self):
        install_package(self.name)

    def _get_isinstalled(self):
        if self.version:
            return True
        else:
            return False
    isinstalled = property(_get_isinstalled)

    def _get_version(self):
        return self._version
    version = property(_get_version)

    def __str__(self):
        if self.version:
            txt = self.name + ": " + self.version
        else:
            txt = self.name
        return txt


class RPackageManager(object):
    """Implements a R package manager from Python

    So far you can install a package (from source, or CRAN, or biocLite)

    ::

        pm = PackageManager()
        [(x, pm.installed[x][2]) for x in pm.installed.keys()]


    You can access to all information within a dataframe called **packages** where
    indices are the name packages. Some aliases are provided as attributes (e.g., available, 
    installed)


    """
    cran_repos = "http://cran.univ-lyon1.fr/"

    def __init__(self, verbose=True):
        self.session = RSession()
        self.logging = Logging(verbose)
        self.logging.info('Fetching package information')
        self.update()

    def _update(self):
        # local import ?
        import numpy
        import pandas
        # figure out the installed packages first
        code = """rvar_packages = as.data.frame(installed.packages())"""
        self.session.run(code)
        s = self.session.rvar_packages
        # FIXME. these 4 lines are needed as a hack related to pyper.
        s = s.replace("\n", "")
        df = eval(s)

        df.set_index('Package', inplace=True)
        self._packages = df.copy()

        # Now, fetch was is possible to install from the default cran repo
        code = """rvar_status=packageStatus(repos="%s/src/contrib")"""
        code = code % self.cran_repos

        self.session.run(code)
        s = self.session.rvar_status

        # FIXME.
        s = s.replace("\n", "")
        res = eval(s)
        res['inst'].set_index('Package', inplace=True)
        res['avail'].set_index('Package', inplace=True)
        self._status = res

    def update(self):
        """If you install/remove packages yourself elsewhere, you may need to 
        call this function to update the package manager"""
        try:
            #self.session.reconnect()          
            self._update()
        except:
            self.logging.warning("Could not update the packages. Call update() again")

    def _compat_version(self, version):
        return version.replace("-", "a")

    def _get_installed(self):
        # we do not buffer because packages may be removed manually or from R of
        # using remove_packages method, ....
        #self._package_status()
        return self._status['inst']
    installed = property(_get_installed, "returns list of packages installed as a dataframe")

    def _get_available(self):
        # we do not buffer because packages may be removed manually or from R of
        # using remove_packages method, ....
        #self._package_status()
        return self._status['avail']
    available = property(_get_available, "returns list of packages available as a dataframe")

    def  _get_packages(self):
        # do not buffer since it may change in many places
        return self._packages
    packages = property(_get_packages)

    def get_package_latest_version(self, package):
        """Get latest version available of a package"""
        return self.available['Version'].ix[package]

    def get_package_version(self, package):
        """Get version of an install package"""
        if package not in self.installed.index:
            self.logging.error("package {0} not installed".format(package))
        return self.installed['Version'].ix[package]

    def biocLite(self, package=None, suppressUpdates=True, verbose=False):
        """Installs one or more biocLite packages

        :param package: a package name (string) or list of package names (list of 
            strings) that will be installed from BioConductor. If package is set 
            to None, all packages already installed will be updated.

        """
        if isinstance(package, str):
            if package not in self.installed.index:
                biocLite(package, suppressUpdates, verbose=verbose)
        elif isinstance(package, list):
            for pkg in package:
                self.logging.info("Installing %s" % pkg)
                if self.is_installed(pkg) is False:
                    biocLite(pkg, suppressUpdates, verbose=verbose)
        else: # trying other cases (e.g., None updates biocLite itself). 
            biocLite(package, suppressUpdates, verbose=verbose)
        self.update()

    def _isLocal(self, pkg):
        if os.path.exists(pkg):
            return True
        else:
            return False

    def remove(self, package):
        """Remove a package (or list) from local repository"""
        rcode ="""remove.packages("%s")"""
        if isinstance(package, str):
            package = [package]
        for pkg in package:
            if pkg in self.installed.index:
                self.session(rcode % pkg)
            else:
                self.logging.warning("Package not found. Nothing to remove")
        self.update()

    def require(self, pkg, version):
        "Check if a package with given version is available"

        if pkg not in self.installed.index:
            self.logging.info("Package %s not installed" % pkg)
            return False
        currentVersion = self.packageVersion(pkg)
        if self._get_version(currentVersion) >= self._get_version(version):
            return True
        else:
            return False

    def _install_package(self, packageName, dependencies=True):
        """Installs one or more CRAN packages
        
        .. todo:: check if it is already available to prevent renstallation ?
        """

        repos = self.cran_repos
        # if this is a source file we want to reset the repo
        if isinstance(packageName, str):
            packageName = [packageName]
        for pkg in packageName:
            if self.is_installed(pkg) is False:
                self.logging.info("Package not found. Installing %s..." % pkg)
                install_package(pkg, dependencies=dependencies, 
                        repos=repos)
            else:
                self.logging.info("Package %s found. " % pkg)
                install_package(pkg, dependencies=dependencies, 
                        repos=repos)
        self.update()

    def install(self, pkg, require=None, update=True, reinstall=False):
        """install a package automatically scanning CRAN and biocLite repos

        if require is not set and update is True, when a newest version of a package
        is available, it is installed

        """
        from easydev import to_list
        pkgs = to_list(pkg)
        for pkg in pkgs:
            self._install(pkg, require=require, update=update, reinstall=reinstall)

    def _install(self, pkg, require=None, update=update, reinstall=False):
        # LOCAL file
        if self._isLocal(pkg):
            # if a local file, we do not want to jump to biocLite or CRAN. Let
            # us install it directly. We cannot check version yet so we will
            # overwrite what is already installed
            self.logging.warning("Installing from source")
            self._install_package(pkg)
            return

        # From CRAN
        if self.is_installed(pkg):
            currentVersion = self.get_package_version(pkg)
            # if not provided, require should be the latest version
            if require is None and update is True:
                try:
                    require = self.get_package_latest_version(pkg)
                except:
                    # a non-cran package (bioclite maybe)
                    pass

            if require is None:
                self.logging.info("%s already installed with version %s" % \
                    (pkg, currentVersion))
                return
            
            # if require is not none, is it the required version ?
            if self._get_version(currentVersion) >= self._get_version(require) and reinstall is False:
                self.logging.info("%s already installed with required version %s" \
                    % (pkg, currentVersion))
                # if so, nothing to do
            else:
                # Try updating
                self.logging.info("Updating")
                self._install_package(pkg)
                if require is None:
                    return
                currentVersion = self.get_package_version(pkg)
                if self._get_version(currentVersion) < self._get_version(require):
                    self.logging.warning("%s installed but current version (%s) does not fulfill your requirement" % \
                        (pkg, currentVersion))

        elif pkg in self.available.index:
            self._install_package(pkg)
        else:
            # maybe a biocLite package ?
            # require is ignored. The latest will be installed
            self.logging.info("Trying to find the package on bioconductor")
            self.biocLite(pkg)
            if require is None:
                return
            currentVersion = self.get_package_version(pkg)
            if self._get_version(currentVersion) >= self._get_version(require):
                self.logging.warning("%s installed but version is %s too small (even after update)" % \
                    (pkg, currentVersion, require))

    def _get_version(self, version):
        return StrictVersion(version.replace("-", "a"))

    def is_installed(self, pkg_name):
        if pkg_name in self.installed.index:
            return True
        else:
            return False

<|MERGE_RESOLUTION|>--- conflicted
+++ resolved
@@ -42,14 +42,9 @@
     
     try:
         # PART for fetching a file on the web, download and install locally
-<<<<<<< HEAD
         if verbose:
             print("Trying from the web ?")
-        data = urllib2.urlopen(query)
-=======
-        print("Trying from the web ?")
         data = urllib.request(query)
->>>>>>> d3d8bb4e
         fh = TempFile(suffix=".tar.gz")
         with open(fh.name, 'w') as fh:
             for x in data.readlines():
